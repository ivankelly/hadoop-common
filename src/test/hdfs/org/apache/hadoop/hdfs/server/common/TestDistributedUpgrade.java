--- conflicted
+++ resolved
@@ -26,12 +26,6 @@
 import org.apache.commons.logging.Log;
 import org.apache.commons.logging.LogFactory;
 import org.apache.hadoop.conf.Configuration;
-<<<<<<< HEAD
-
-import static org.apache.hadoop.hdfs.protocol.FSConstants.LAYOUT_VERSION;
-
-=======
->>>>>>> f529dfe7
 import org.apache.hadoop.hdfs.DFSConfigKeys;
 import org.apache.hadoop.hdfs.HdfsConfiguration;
 import org.apache.hadoop.hdfs.MiniDFSCluster;
@@ -73,16 +67,10 @@
       // nn dirs set to name1 and name2
       cluster = new MiniDFSCluster.Builder(conf).numDataNodes(0)
                                               .format(false)
-<<<<<<< HEAD
-                                              .startupOption(operation)
-                                              .build(); // should fail
-      throw new AssertionError("Jakob was here. NameNode should have failed to start");
-=======
                                               .clusterId(clusterId)
                                               .startupOption(operation)
                                               .build(); // should fail
       throw new AssertionError("NameNode should have failed to start");
->>>>>>> f529dfe7
     } catch (Exception expected) {
       expected = null;
       // expected
@@ -134,10 +122,7 @@
     // .startupOption(StartupOption.UPGRADE).build();
     cluster = new MiniDFSCluster.Builder(conf).numDataNodes(0)
                                               .format(false)
-<<<<<<< HEAD
-=======
                                               .clusterId(clusterId)
->>>>>>> f529dfe7
                                               .startupOption(StartupOption.UPGRADE)
                                               .build();
     cluster.shutdown();
@@ -152,10 +137,7 @@
     cluster = new MiniDFSCluster.Builder(conf)
                                 .numDataNodes(numDNs)
                                 .format(false)
-<<<<<<< HEAD
-=======
                                 .clusterId(clusterId)
->>>>>>> f529dfe7
                                 .startupOption(StartupOption.UPGRADE)
                                 .build();
     DFSAdmin dfsAdmin = new DFSAdmin();
@@ -167,10 +149,7 @@
     log("NameCluster regular startup after the upgrade", numDirs);
     cluster = new MiniDFSCluster.Builder(conf)
                                 .numDataNodes(numDNs)
-<<<<<<< HEAD
-=======
                                 .clusterId(clusterId)
->>>>>>> f529dfe7
                                 .format(false)
                                 .startupOption(StartupOption.REGULAR)
                                 .build();

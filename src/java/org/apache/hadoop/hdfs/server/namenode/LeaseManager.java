/**
 * Licensed to the Apache Software Foundation (ASF) under one
 * or more contributor license agreements.  See the NOTICE file
 * distributed with this work for additional information
 * regarding copyright ownership.  The ASF licenses this file
 * to you under the Apache License, Version 2.0 (the
 * "License"); you may not use this file except in compliance
 * with the License.  You may obtain a copy of the License at
 *
 *     http://www.apache.org/licenses/LICENSE-2.0
 *
 * Unless required by applicable law or agreed to in writing, software
 * distributed under the License is distributed on an "AS IS" BASIS,
 * WITHOUT WARRANTIES OR CONDITIONS OF ANY KIND, either express or implied.
 * See the License for the specific language governing permissions and
 * limitations under the License.
 */
package org.apache.hadoop.hdfs.server.namenode;

import java.io.IOException;
import java.util.ArrayList;
import java.util.Collection;
import java.util.List;
import java.util.Map;
import java.util.SortedMap;
import java.util.SortedSet;
import java.util.TreeMap;
import java.util.TreeSet;

import org.apache.commons.logging.Log;
import org.apache.commons.logging.LogFactory;
import org.apache.hadoop.fs.Path;
import org.apache.hadoop.fs.UnresolvedLinkException;
import org.apache.hadoop.hdfs.protocol.FSConstants;

/**
 * LeaseManager does the lease housekeeping for writing on files.   
 * This class also provides useful static methods for lease recovery.
 * 
 * Lease Recovery Algorithm
 * 1) Namenode retrieves lease information
 * 2) For each file f in the lease, consider the last block b of f
 * 2.1) Get the datanodes which contains b
 * 2.2) Assign one of the datanodes as the primary datanode p

 * 2.3) p obtains a new generation stamp form the namenode
 * 2.4) p get the block info from each datanode
 * 2.5) p computes the minimum block length
 * 2.6) p updates the datanodes, which have a valid generation stamp,
 *      with the new generation stamp and the minimum block length 
 * 2.7) p acknowledges the namenode the update results

 * 2.8) Namenode updates the BlockInfo
 * 2.9) Namenode removes f from the lease
 *      and removes the lease once all files have been removed
 * 2.10) Namenode commit changes to edit log
 */
public class LeaseManager {
  public static final Log LOG = LogFactory.getLog(LeaseManager.class);

  private final FSNamesystem fsnamesystem;

  private long softLimit = FSConstants.LEASE_SOFTLIMIT_PERIOD;
  private long hardLimit = FSConstants.LEASE_HARDLIMIT_PERIOD;

  //
  // Used for handling lock-leases
  // Mapping: leaseHolder -> Lease
  //
  private SortedMap<String, Lease> leases = new TreeMap<String, Lease>();
  // Set of: Lease
  private SortedSet<Lease> sortedLeases = new TreeSet<Lease>();

  // 
  // Map path names to leases. It is protected by the sortedLeases lock.
  // The map stores pathnames in lexicographical order.
  //
  private SortedMap<String, Lease> sortedLeasesByPath = new TreeMap<String, Lease>();

  LeaseManager(FSNamesystem fsnamesystem) {this.fsnamesystem = fsnamesystem;}

  Lease getLease(String holder) {
    return leases.get(holder);
  }
  
  SortedSet<Lease> getSortedLeases() {return sortedLeases;}

  /** @return the lease containing src */
  public Lease getLeaseByPath(String src) {return sortedLeasesByPath.get(src);}

  /** @return the number of leases currently in the system */
  public synchronized int countLease() {return sortedLeases.size();}

  /** @return the number of paths contained in all leases */
  synchronized int countPath() {
    int count = 0;
    for(Lease lease : sortedLeases) {
      count += lease.getPaths().size();
    }
    return count;
  }
  
  /**
   * Adds (or re-adds) the lease for the specified file.
   */
  synchronized Lease addLease(String holder, String src) {
    Lease lease = getLease(holder);
    if (lease == null) {
      lease = new Lease(holder);
      leases.put(holder, lease);
      sortedLeases.add(lease);
    } else {
      renewLease(lease);
    }
    sortedLeasesByPath.put(src, lease);
    lease.paths.add(src);
    return lease;
  }

  /**
   * Remove the specified lease and src.
   */
  synchronized void removeLease(Lease lease, String src) {
    sortedLeasesByPath.remove(src);
    if (!lease.removePath(src)) {
      LOG.error(src + " not found in lease.paths (=" + lease.paths + ")");
    }

    if (!lease.hasPath()) {
      leases.remove(lease.holder);
      if (!sortedLeases.remove(lease)) {
        LOG.error(lease + " not found in sortedLeases");
      }
    }
  }

  /**
   * Remove the lease for the specified holder and src
   */
  synchronized void removeLease(String holder, String src) {
    Lease lease = getLease(holder);
    if (lease != null) {
      removeLease(lease, src);
    }
  }

  /**
   * Reassign lease for file src to the new holder.
   */
  synchronized Lease reassignLease(Lease lease, String src, String newHolder) {
    assert newHolder != null : "new lease holder is null";
    if (lease != null) {
      removeLease(lease, src);
    }
    return addLease(newHolder, src);
  }

  /**
   * Finds the pathname for the specified pendingFile
   */
<<<<<<< HEAD
  synchronized String findPath(INodeFileUnderConstruction pendingFile
      ) throws IOException {
=======
  synchronized String findPath(INodeFileUnderConstruction pendingFile)
      throws IOException {
>>>>>>> 8d93e39e
    Lease lease = getLease(pendingFile.getClientName());
    if (lease != null) {
      String src = lease.findPath(pendingFile);
      if (src != null) {
        return src;
      }
    }
    throw new IOException("pendingFile (=" + pendingFile + ") not found."
        + "(lease=" + lease + ")");
  }

  /**
   * Renew the lease(s) held by the given client
   */
  synchronized void renewLease(String holder) {
    renewLease(getLease(holder));
  }
  synchronized void renewLease(Lease lease) {
    if (lease != null) {
      sortedLeases.remove(lease);
      lease.renew();
      sortedLeases.add(lease);
    }
  }

  /************************************************************
   * A Lease governs all the locks held by a single client.
   * For each client there's a corresponding lease, whose
   * timestamp is updated when the client periodically
   * checks in.  If the client dies and allows its lease to
   * expire, all the corresponding locks can be released.
   *************************************************************/
  class Lease implements Comparable<Lease> {
    private final String holder;
    private long lastUpdate;
    private final Collection<String> paths = new TreeSet<String>();
  
    /** Only LeaseManager object can create a lease */
    private Lease(String holder) {
      this.holder = holder;
      renew();
    }
    /** Only LeaseManager object can renew a lease */
    private void renew() {
      this.lastUpdate = FSNamesystem.now();
    }

    /** @return true if the Hard Limit Timer has expired */
    public boolean expiredHardLimit() {
      return FSNamesystem.now() - lastUpdate > hardLimit;
    }

    /** @return true if the Soft Limit Timer has expired */
    public boolean expiredSoftLimit() {
      return FSNamesystem.now() - lastUpdate > softLimit;
    }

    /**
     * @return the path associated with the pendingFile and null if not found.
     */
    private String findPath(INodeFileUnderConstruction pendingFile) {
      try {
        for (String src : paths) {
          if (fsnamesystem.dir.getFileINode(src) == pendingFile) {
            return src;
          }
        }
      } catch (UnresolvedLinkException e) {
        throw new AssertionError("Lease files should reside on this FS");
      }
      return null;
    }

    /** Does this lease contain any path? */
    boolean hasPath() {return !paths.isEmpty();}

    boolean removePath(String src) {
      return paths.remove(src);
    }

    /** {@inheritDoc} */
    public String toString() {
      return "[Lease.  Holder: " + holder
          + ", pendingcreates: " + paths.size() + "]";
    }
  
    /** {@inheritDoc} */
    public int compareTo(Lease o) {
      Lease l1 = this;
      Lease l2 = o;
      long lu1 = l1.lastUpdate;
      long lu2 = l2.lastUpdate;
      if (lu1 < lu2) {
        return -1;
      } else if (lu1 > lu2) {
        return 1;
      } else {
        return l1.holder.compareTo(l2.holder);
      }
    }
  
    /** {@inheritDoc} */
    public boolean equals(Object o) {
      if (!(o instanceof Lease)) {
        return false;
      }
      Lease obj = (Lease) o;
      if (lastUpdate == obj.lastUpdate &&
          holder.equals(obj.holder)) {
        return true;
      }
      return false;
    }
  
    /** {@inheritDoc} */
    public int hashCode() {
      return holder.hashCode();
    }
    
    Collection<String> getPaths() {
      return paths;
    }

    String getHolder() {
      return holder;
    }

    void replacePath(String oldpath, String newpath) {
      paths.remove(oldpath);
      paths.add(newpath);
    }
  }

  synchronized void changeLease(String src, String dst,
      String overwrite, String replaceBy) {
    if (LOG.isDebugEnabled()) {
      LOG.debug(getClass().getSimpleName() + ".changelease: " +
               " src=" + src + ", dest=" + dst + 
               ", overwrite=" + overwrite +
               ", replaceBy=" + replaceBy);
    }

    final int len = overwrite.length();
    for(Map.Entry<String, Lease> entry : findLeaseWithPrefixPath(src, sortedLeasesByPath)) {
      final String oldpath = entry.getKey();
      final Lease lease = entry.getValue();
      //overwrite must be a prefix of oldpath
      final String newpath = replaceBy + oldpath.substring(len);
      if (LOG.isDebugEnabled()) {
        LOG.debug("changeLease: replacing " + oldpath + " with " + newpath);
      }
      lease.replacePath(oldpath, newpath);
      sortedLeasesByPath.remove(oldpath);
      sortedLeasesByPath.put(newpath, lease);
    }
  }

  synchronized void removeLeaseWithPrefixPath(String prefix) {
    for(Map.Entry<String, Lease> entry : findLeaseWithPrefixPath(prefix, sortedLeasesByPath)) {
      if (LOG.isDebugEnabled()) {
        LOG.debug(LeaseManager.class.getSimpleName()
            + ".removeLeaseWithPrefixPath: entry=" + entry);
      }
      removeLease(entry.getValue(), entry.getKey());    
    }
  }

  static private List<Map.Entry<String, Lease>> findLeaseWithPrefixPath(
      String prefix, SortedMap<String, Lease> path2lease) {
    if (LOG.isDebugEnabled()) {
      LOG.debug(LeaseManager.class.getSimpleName() + ".findLease: prefix=" + prefix);
    }

    List<Map.Entry<String, Lease>> entries = new ArrayList<Map.Entry<String, Lease>>();
    final int srclen = prefix.length();

    for(Map.Entry<String, Lease> entry : path2lease.tailMap(prefix).entrySet()) {
      final String p = entry.getKey();
      if (!p.startsWith(prefix)) {
        return entries;
      }
      if (p.length() == srclen || p.charAt(srclen) == Path.SEPARATOR_CHAR) {
        entries.add(entry);
      }
    }
    return entries;
  }

  public void setLeasePeriod(long softLimit, long hardLimit) {
    this.softLimit = softLimit;
    this.hardLimit = hardLimit; 
  }
  
  /******************************************************
   * Monitor checks for leases that have expired,
   * and disposes of them.
   ******************************************************/
  class Monitor implements Runnable {
    final String name = getClass().getSimpleName();

    /** Check leases periodically. */
    public void run() {
      for(; fsnamesystem.isRunning(); ) {
        synchronized(fsnamesystem) {
          if (!fsnamesystem.isInSafeMode()) {
            checkLeases();
          }
        }

        try {
          Thread.sleep(2000);
        } catch(InterruptedException ie) {
          if (LOG.isDebugEnabled()) {
            LOG.debug(name + " is interrupted", ie);
          }
        }
      }
    }
  }

  /** Check the leases beginning from the oldest. */
  private synchronized void checkLeases() {
    for(; sortedLeases.size() > 0; ) {
      final Lease oldest = sortedLeases.first();
      if (!oldest.expiredHardLimit()) {
        return;
      }

      LOG.info("Lease " + oldest + " has expired hard limit");

      final List<String> removing = new ArrayList<String>();
      // need to create a copy of the oldest lease paths, becuase 
      // internalReleaseLease() removes paths corresponding to empty files,
      // i.e. it needs to modify the collection being iterated over
      // causing ConcurrentModificationException
      String[] leasePaths = new String[oldest.getPaths().size()];
      oldest.getPaths().toArray(leasePaths);
      for(String p : leasePaths) {
        try {
          if(fsnamesystem.internalReleaseLease(oldest, p, "HDFS_NameNode")) {
            LOG.info("Lease recovery for file " + p +
                          " is complete. File closed.");
            removing.add(p);
          } else
            LOG.info("Started block recovery for file " + p +
                          " lease " + oldest);
        } catch (IOException e) {
          LOG.error("Cannot release the path "+p+" in the lease "+oldest, e);
          removing.add(p);
        }
      }

      for(String p : removing) {
        removeLease(oldest, p);
      }
    }
  }

  /** {@inheritDoc} */
  public synchronized String toString() {
    return getClass().getSimpleName() + "= {"
        + "\n leases=" + leases
        + "\n sortedLeases=" + sortedLeases
        + "\n sortedLeasesByPath=" + sortedLeasesByPath
        + "\n}";
  }
}<|MERGE_RESOLUTION|>--- conflicted
+++ resolved
@@ -158,13 +158,8 @@
   /**
    * Finds the pathname for the specified pendingFile
    */
-<<<<<<< HEAD
-  synchronized String findPath(INodeFileUnderConstruction pendingFile
-      ) throws IOException {
-=======
   synchronized String findPath(INodeFileUnderConstruction pendingFile)
       throws IOException {
->>>>>>> 8d93e39e
     Lease lease = getLease(pendingFile.getClientName());
     if (lease != null) {
       String src = lease.findPath(pendingFile);

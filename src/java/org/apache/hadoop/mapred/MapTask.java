/**
 * Licensed to the Apache Software Foundation (ASF) under one
 * or more contributor license agreements.  See the NOTICE file
 * distributed with this work for additional information
 * regarding copyright ownership.  The ASF licenses this file
 * to you under the Apache License, Version 2.0 (the
 * "License"); you may not use this file except in compliance
 * with the License.  You may obtain a copy of the License at
 *
 *     http://www.apache.org/licenses/LICENSE-2.0
 *
 * Unless required by applicable law or agreed to in writing, software
 * distributed under the License is distributed on an "AS IS" BASIS,
 * WITHOUT WARRANTIES OR CONDITIONS OF ANY KIND, either express or implied.
 * See the License for the specific language governing permissions and
 * limitations under the License.
 */

package org.apache.hadoop.mapred;

import java.io.DataInput;
import java.io.DataOutput;
import java.io.DataOutputStream;
import java.io.IOException;
import java.io.OutputStream;
import java.lang.reflect.Constructor;
import java.lang.reflect.InvocationTargetException;
import java.nio.ByteBuffer;
import java.nio.IntBuffer;
import java.util.ArrayList;
import java.util.List;
import java.util.concurrent.locks.Condition;
import java.util.concurrent.locks.ReentrantLock;

import org.apache.commons.logging.Log;
import org.apache.commons.logging.LogFactory;
import org.apache.hadoop.conf.Configuration;
import org.apache.hadoop.fs.FSDataInputStream;
import org.apache.hadoop.fs.FSDataOutputStream;
import org.apache.hadoop.fs.FileSystem;
import org.apache.hadoop.fs.LocalDirAllocator;
import org.apache.hadoop.fs.LocalFileSystem;
import org.apache.hadoop.fs.Path;
import org.apache.hadoop.io.BytesWritable;
import org.apache.hadoop.io.DataInputBuffer;
import org.apache.hadoop.io.RawComparator;
import org.apache.hadoop.io.SequenceFile;
import org.apache.hadoop.io.Text;
import org.apache.hadoop.io.WritableUtils;
import org.apache.hadoop.io.SequenceFile.CompressionType;
import org.apache.hadoop.io.compress.CompressionCodec;
import org.apache.hadoop.io.compress.DefaultCodec;
import org.apache.hadoop.io.serializer.Deserializer;
import org.apache.hadoop.io.serializer.SerializationFactory;
import org.apache.hadoop.io.serializer.Serializer;
import org.apache.hadoop.mapred.IFile.Writer;
import org.apache.hadoop.mapred.Merger.Segment;
import org.apache.hadoop.mapred.SortedRanges.SkipRangeIterator;
import org.apache.hadoop.mapreduce.lib.input.FileInputFormat;
import org.apache.hadoop.mapreduce.lib.map.WrappedMapper;
import org.apache.hadoop.mapreduce.split.JobSplit;
import org.apache.hadoop.mapreduce.split.JobSplit.SplitMetaInfo;
import org.apache.hadoop.mapreduce.split.JobSplit.TaskSplitIndex;
import org.apache.hadoop.mapreduce.split.JobSplit.TaskSplitMetaInfo;
import org.apache.hadoop.mapreduce.task.MapContextImpl;
import org.apache.hadoop.mapreduce.MRConfig;
import org.apache.hadoop.mapreduce.MRJobConfig;
import org.apache.hadoop.mapreduce.TaskAttemptContext;
import org.apache.hadoop.mapreduce.TaskCounter;
import org.apache.hadoop.util.IndexedSortable;
import org.apache.hadoop.util.IndexedSorter;
import org.apache.hadoop.util.Progress;
import org.apache.hadoop.util.QuickSort;
import org.apache.hadoop.util.ReflectionUtils;
import org.apache.hadoop.util.StringUtils;

/** A Map task. */
class MapTask extends Task {
  /**
   * The size of each record in the index file for the map-outputs.
   */
  public static final int MAP_OUTPUT_INDEX_RECORD_LENGTH = 24;

  private TaskSplitIndex splitMetaInfo = new TaskSplitIndex();
  private String splitClass;
  private final static int APPROX_HEADER_LENGTH = 150;

  private static final Log LOG = LogFactory.getLog(MapTask.class.getName());

  private Progress mapPhase;
  private Progress sortPhase;
  
  {   // set phase for this task
    setPhase(TaskStatus.Phase.MAP); 
    getProgress().setStatus("map");
  }

  public MapTask() {
    super();
  }

  public MapTask(String jobFile, TaskAttemptID taskId, 
                 int partition, TaskSplitIndex splitIndex,
                 int numSlotsRequired) {
    super(jobFile, taskId, partition, numSlotsRequired);
    this.splitMetaInfo = splitIndex;
  }

  @Override
  public boolean isMapTask() {
    return true;
  }

  @Override
  public void localizeConfiguration(JobConf conf)
      throws IOException {
    super.localizeConfiguration(conf);
    // split.dta/split.info files are used only by IsolationRunner.
    // Write the split file to the local disk if it is a normal map task (not a
    // job-setup or a job-cleanup task) and if the user wishes to run
    // IsolationRunner either by setting keep.failed.tasks.files to true or by
    // using keep.tasks.files.pattern
    if (supportIsolationRunner(conf) && isMapOrReduce()) {
      // localize the split meta-information 
      Path localSplitMeta =
          new LocalDirAllocator(MRConfig.LOCAL_DIR).getLocalPathForWrite(
              TaskTracker.getLocalSplitMetaFile(conf.getUser(), 
                getJobID().toString(), getTaskID()
                  .toString()), conf);
      LOG.debug("Writing local split to " + localSplitMeta);
      DataOutputStream out = FileSystem.getLocal(conf).create(localSplitMeta);
      splitMetaInfo.write(out);
      out.close();
    }
  }
  
  
  @Override
  public TaskRunner createRunner(TaskTracker tracker, 
      TaskTracker.TaskInProgress tip) {
    return new MapTaskRunner(tip, tracker, this.conf);
  }

  @Override
  public void write(DataOutput out) throws IOException {
    super.write(out);
    if (isMapOrReduce()) {
      splitMetaInfo.write(out);
      splitMetaInfo = null;
    }
  }
  
  @Override
  public void readFields(DataInput in) throws IOException {
    super.readFields(in);
    if (isMapOrReduce()) {
      splitMetaInfo.readFields(in);
    }
  }

  /**
   * This class wraps the user's record reader to update the counters and progress
   * as records are read.
   * @param <K>
   * @param <V>
   */
  class TrackedRecordReader<K, V> 
      implements RecordReader<K,V> {
    private RecordReader<K,V> rawIn;
    private Counters.Counter inputByteCounter;
    private Counters.Counter inputRecordCounter;
    private TaskReporter reporter;
    private long beforePos = -1;
    private long afterPos = -1;
    
    TrackedRecordReader(RecordReader<K,V> raw, TaskReporter reporter) 
      throws IOException{
      rawIn = raw;
      inputRecordCounter = reporter.getCounter(TaskCounter.MAP_INPUT_RECORDS);
      inputByteCounter = reporter.getCounter(
                           FileInputFormat.COUNTER_GROUP,
                           FileInputFormat.BYTES_READ);
      this.reporter = reporter;
    }

    public K createKey() {
      return rawIn.createKey();
    }
      
    public V createValue() {
      return rawIn.createValue();
    }
     
    public synchronized boolean next(K key, V value)
    throws IOException {
      boolean ret = moveToNext(key, value);
      if (ret) {
        incrCounters();
      }
      return ret;
    }
    
    protected void incrCounters() {
      inputRecordCounter.increment(1);
      inputByteCounter.increment(afterPos - beforePos);
    }
     
    protected synchronized boolean moveToNext(K key, V value)
      throws IOException {
      beforePos = getPos();
      boolean ret = rawIn.next(key, value);
      afterPos = getPos();
      reporter.setProgress(getProgress());
      return ret;
    }
    
    public long getPos() throws IOException { return rawIn.getPos(); }
    public void close() throws IOException { rawIn.close(); }
    public float getProgress() throws IOException {
      return rawIn.getProgress();
    }
    TaskReporter getTaskReporter() {
      return reporter;
    }
  }

  /**
   * This class skips the records based on the failed ranges from previous 
   * attempts.
   */
  class SkippingRecordReader<K, V> extends TrackedRecordReader<K,V> {
    private SkipRangeIterator skipIt;
    private SequenceFile.Writer skipWriter;
    private boolean toWriteSkipRecs;
    private TaskUmbilicalProtocol umbilical;
    private Counters.Counter skipRecCounter;
    private long recIndex = -1;
    
    SkippingRecordReader(RecordReader<K,V> raw, TaskUmbilicalProtocol umbilical,
                         TaskReporter reporter) throws IOException{
      super(raw, reporter);
      this.umbilical = umbilical;
      this.skipRecCounter = reporter.getCounter(TaskCounter.MAP_SKIPPED_RECORDS);
      this.toWriteSkipRecs = toWriteSkipRecs() &&  
        SkipBadRecords.getSkipOutputPath(conf)!=null;
      skipIt = getSkipRanges().skipRangeIterator();
    }
    
    public synchronized boolean next(K key, V value)
    throws IOException {
      if(!skipIt.hasNext()) {
        LOG.warn("Further records got skipped.");
        return false;
      }
      boolean ret = moveToNext(key, value);
      long nextRecIndex = skipIt.next();
      long skip = 0;
      while(recIndex<nextRecIndex && ret) {
        if(toWriteSkipRecs) {
          writeSkippedRec(key, value);
        }
      	ret = moveToNext(key, value);
        skip++;
      }
      //close the skip writer once all the ranges are skipped
      if(skip>0 && skipIt.skippedAllRanges() && skipWriter!=null) {
        skipWriter.close();
      }
      skipRecCounter.increment(skip);
      reportNextRecordRange(umbilical, recIndex);
      if (ret) {
        incrCounters();
      }
      return ret;
    }
    
    protected synchronized boolean moveToNext(K key, V value)
    throws IOException {
	    recIndex++;
      return super.moveToNext(key, value);
    }
    
    @SuppressWarnings("unchecked")
    private void writeSkippedRec(K key, V value) throws IOException{
      if(skipWriter==null) {
        Path skipDir = SkipBadRecords.getSkipOutputPath(conf);
        Path skipFile = new Path(skipDir, getTaskID().toString());
        skipWriter = 
          SequenceFile.createWriter(
              skipFile.getFileSystem(conf), conf, skipFile,
              (Class<K>) createKey().getClass(),
              (Class<V>) createValue().getClass(), 
              CompressionType.BLOCK, getTaskReporter());
      }
      skipWriter.append(key, value);
    }
  }

  @Override
  public void run(final JobConf job, final TaskUmbilicalProtocol umbilical)
    throws IOException, ClassNotFoundException, InterruptedException {
    this.umbilical = umbilical;

    if (isMapTask()) {
      mapPhase = getProgress().addPhase("map", 0.667f);
      sortPhase  = getProgress().addPhase("sort", 0.333f);
    }
    TaskReporter reporter = startReporter(umbilical);
 
    boolean useNewApi = job.getUseNewMapper();
    initialize(job, getJobID(), reporter, useNewApi);

    // check if it is a cleanupJobTask
    if (jobCleanup) {
      runJobCleanupTask(umbilical, reporter);
      return;
    }
    if (jobSetup) {
      runJobSetupTask(umbilical, reporter);
      return;
    }
    if (taskCleanup) {
      runTaskCleanupTask(umbilical, reporter);
      return;
    }

    if (useNewApi) {
      runNewMapper(job, splitMetaInfo, umbilical, reporter);
    } else {
      runOldMapper(job, splitMetaInfo, umbilical, reporter);
    }
    done(umbilical, reporter);
  }

 @SuppressWarnings("unchecked")
 private <T> T getSplitDetails(Path file, long offset) 
  throws IOException {
   FileSystem fs = file.getFileSystem(conf);
   FSDataInputStream inFile = fs.open(file);
   inFile.seek(offset);
   String className = Text.readString(inFile);
   Class<T> cls;
   try {
     cls = (Class<T>) conf.getClassByName(className);
   } catch (ClassNotFoundException ce) {
     IOException wrap = new IOException("Split class " + className + 
                                         " not found");
     wrap.initCause(ce);
     throw wrap;
   }
   SerializationFactory factory = new SerializationFactory(conf);
   Deserializer<T> deserializer = 
     (Deserializer<T>) factory.getDeserializer(cls);
   deserializer.open(inFile);
   T split = deserializer.deserialize(null);
   long pos = inFile.getPos();
   getCounters().findCounter(
       TaskCounter.SPLIT_RAW_BYTES).increment(pos - offset);
   inFile.close();
   return split;
 }
  
  @SuppressWarnings("unchecked")
  private <INKEY,INVALUE,OUTKEY,OUTVALUE>
  void runOldMapper(final JobConf job,
                    final TaskSplitIndex splitIndex,
                    final TaskUmbilicalProtocol umbilical,
                    TaskReporter reporter
                    ) throws IOException, InterruptedException,
                             ClassNotFoundException {
    InputSplit inputSplit = getSplitDetails(new Path(splitIndex.getSplitLocation()),
           splitIndex.getStartOffset());

    updateJobWithSplit(job, inputSplit);
    reporter.setInputSplit(inputSplit);

    RecordReader<INKEY,INVALUE> rawIn =                  // open input
      job.getInputFormat().getRecordReader(inputSplit, job, reporter);
    RecordReader<INKEY,INVALUE> in = isSkipping() ? 
        new SkippingRecordReader<INKEY,INVALUE>(rawIn, umbilical, reporter) :
        new TrackedRecordReader<INKEY,INVALUE>(rawIn, reporter);
    job.setBoolean(JobContext.SKIP_RECORDS, isSkipping());


    int numReduceTasks = conf.getNumReduceTasks();
    LOG.info("numReduceTasks: " + numReduceTasks);
    MapOutputCollector collector = null;
    if (numReduceTasks > 0) {
      collector = new MapOutputBuffer(umbilical, job, reporter);
    } else { 
      collector = new DirectMapOutputCollector(umbilical, job, reporter);
    }
    MapRunnable<INKEY,INVALUE,OUTKEY,OUTVALUE> runner =
      ReflectionUtils.newInstance(job.getMapRunnerClass(), job);

    try {
      runner.run(in, new OldOutputCollector(collector, conf), reporter);
      mapPhase.complete();
      setPhase(TaskStatus.Phase.SORT);
      statusUpdate(umbilical);
      collector.flush();
    } finally {
      //close
      in.close();                               // close input
      collector.close();
    }
  }

  /**
   * Update the job with details about the file split
   * @param job the job configuration to update
   * @param inputSplit the file split
   */
  private void updateJobWithSplit(final JobConf job, InputSplit inputSplit) {
    if (inputSplit instanceof FileSplit) {
      FileSplit fileSplit = (FileSplit) inputSplit;
      job.set(JobContext.MAP_INPUT_FILE, fileSplit.getPath().toString());
      job.setLong(JobContext.MAP_INPUT_START, fileSplit.getStart());
      job.setLong(JobContext.MAP_INPUT_PATH, fileSplit.getLength());
    }
  }

  static class NewTrackingRecordReader<K,V> 
    extends org.apache.hadoop.mapreduce.RecordReader<K,V> {
    private final org.apache.hadoop.mapreduce.RecordReader<K,V> real;
    private final org.apache.hadoop.mapreduce.Counter inputRecordCounter;
    private final TaskReporter reporter;
    
    NewTrackingRecordReader(org.apache.hadoop.mapreduce.RecordReader<K,V> real,
                            TaskReporter reporter) {
      this.real = real;
      this.reporter = reporter;
      this.inputRecordCounter = reporter.getCounter(TaskCounter.MAP_INPUT_RECORDS);
    }

    @Override
    public void close() throws IOException {
      real.close();
    }

    @Override
    public K getCurrentKey() throws IOException, InterruptedException {
      return real.getCurrentKey();
    }

    @Override
    public V getCurrentValue() throws IOException, InterruptedException {
      return real.getCurrentValue();
    }

    @Override
    public float getProgress() throws IOException, InterruptedException {
      return real.getProgress();
    }

    @Override
    public void initialize(org.apache.hadoop.mapreduce.InputSplit split,
                           org.apache.hadoop.mapreduce.TaskAttemptContext context
                           ) throws IOException, InterruptedException {
      real.initialize(split, context);
    }

    @Override
    public boolean nextKeyValue() throws IOException, InterruptedException {
      boolean result = real.nextKeyValue();
      if (result) {
        inputRecordCounter.increment(1);
      }
      reporter.setProgress(getProgress());
      return result;
    }
  }

  /**
   * Since the mapred and mapreduce Partitioners don't share a common interface
   * (JobConfigurable is deprecated and a subtype of mapred.Partitioner), the
   * partitioner lives in Old/NewOutputCollector. Note that, for map-only jobs,
   * the configured partitioner should not be called. It's common for
   * partitioners to compute a result mod numReduces, which causes a div0 error
   */
  private static class OldOutputCollector<K,V> implements OutputCollector<K,V> {
    private final Partitioner<K,V> partitioner;
    private final MapOutputCollector<K,V> collector;
    private final int numPartitions;

    @SuppressWarnings("unchecked")
    OldOutputCollector(MapOutputCollector<K,V> collector, JobConf conf) {
      numPartitions = conf.getNumReduceTasks();
      if (numPartitions > 1) {
        partitioner = (Partitioner<K,V>)
          ReflectionUtils.newInstance(conf.getPartitionerClass(), conf);
      } else {
        partitioner = new Partitioner<K,V>() {
          @Override
          public void configure(JobConf job) { }
          @Override
          public int getPartition(K key, V value, int numPartitions) {
            return numPartitions - 1;
          }
        };
      }
      this.collector = collector;
    }

    @Override
    public void collect(K key, V value) throws IOException {
      try {
        collector.collect(key, value,
                          partitioner.getPartition(key, value, numPartitions));
      } catch (InterruptedException ie) {
        Thread.currentThread().interrupt();
        throw new IOException("interrupt exception", ie);
      }
    }
  }

  private class NewDirectOutputCollector<K,V>
  extends org.apache.hadoop.mapreduce.RecordWriter<K,V> {
    private final org.apache.hadoop.mapreduce.RecordWriter out;

    private final TaskReporter reporter;

    private final Counters.Counter mapOutputRecordCounter;
    
    @SuppressWarnings("unchecked")
<<<<<<< HEAD
    NewDirectOutputCollector(org.apache.hadoop.mapreduce.JobContext jobContext,
=======
    NewDirectOutputCollector(MRJobConfig jobContext,
>>>>>>> 3dabddef
        JobConf job, TaskUmbilicalProtocol umbilical, TaskReporter reporter) 
    throws IOException, ClassNotFoundException, InterruptedException {
      this.reporter = reporter;
      out = outputFormat.getRecordWriter(taskContext);
      mapOutputRecordCounter = 
        reporter.getCounter(TaskCounter.MAP_OUTPUT_RECORDS);
    }

    @Override
    @SuppressWarnings("unchecked")
    public void write(K key, V value) 
    throws IOException, InterruptedException {
      reporter.progress();
      out.write(key, value);
      mapOutputRecordCounter.increment(1);
    }

    @Override
    public void close(TaskAttemptContext context) 
    throws IOException,InterruptedException {
      reporter.progress();
      if (out != null) {
        out.close(context);
      }
    }
  }
  
  private class NewOutputCollector<K,V>
    extends org.apache.hadoop.mapreduce.RecordWriter<K,V> {
    private final MapOutputCollector<K,V> collector;
    private final org.apache.hadoop.mapreduce.Partitioner<K,V> partitioner;
    private final int partitions;

    @SuppressWarnings("unchecked")
    NewOutputCollector(org.apache.hadoop.mapreduce.JobContext jobContext,
                       JobConf job,
                       TaskUmbilicalProtocol umbilical,
                       TaskReporter reporter
                       ) throws IOException, ClassNotFoundException {
      collector = new MapOutputBuffer<K,V>(umbilical, job, reporter);
      partitions = jobContext.getNumReduceTasks();
      if (partitions > 1) {
        partitioner = (org.apache.hadoop.mapreduce.Partitioner<K,V>)
          ReflectionUtils.newInstance(jobContext.getPartitionerClass(), job);
      } else {
        partitioner = new org.apache.hadoop.mapreduce.Partitioner<K,V>() {
          @Override
          public int getPartition(K key, V value, int numPartitions) {
            return partitions - 1;
          }
        };
      }
    }

    @Override
    public void write(K key, V value) throws IOException, InterruptedException {
      collector.collect(key, value,
                        partitioner.getPartition(key, value, partitions));
    }

    @Override
    public void close(TaskAttemptContext context
                      ) throws IOException,InterruptedException {
      try {
        collector.flush();
      } catch (ClassNotFoundException cnf) {
        throw new IOException("can't find class ", cnf);
      }
      collector.close();
    }
  }

  @SuppressWarnings("unchecked")
  private <INKEY,INVALUE,OUTKEY,OUTVALUE>
  void runNewMapper(final JobConf job,
                    final TaskSplitIndex splitIndex,
                    final TaskUmbilicalProtocol umbilical,
                    TaskReporter reporter
                    ) throws IOException, ClassNotFoundException,
                             InterruptedException {
    // make a task context so we can get the classes
    org.apache.hadoop.mapreduce.TaskAttemptContext taskContext =
      new org.apache.hadoop.mapreduce.task.TaskAttemptContextImpl(job, 
                                                                  getTaskID());
    // make a mapper
    org.apache.hadoop.mapreduce.Mapper<INKEY,INVALUE,OUTKEY,OUTVALUE> mapper =
      (org.apache.hadoop.mapreduce.Mapper<INKEY,INVALUE,OUTKEY,OUTVALUE>)
        ReflectionUtils.newInstance(taskContext.getMapperClass(), job);
    // make the input format
    org.apache.hadoop.mapreduce.InputFormat<INKEY,INVALUE> inputFormat =
      (org.apache.hadoop.mapreduce.InputFormat<INKEY,INVALUE>)
        ReflectionUtils.newInstance(taskContext.getInputFormatClass(), job);
    // rebuild the input split
    org.apache.hadoop.mapreduce.InputSplit split = null;
    split = getSplitDetails(new Path(splitIndex.getSplitLocation()),
        splitIndex.getStartOffset());

    org.apache.hadoop.mapreduce.RecordReader<INKEY,INVALUE> input =
      new NewTrackingRecordReader<INKEY,INVALUE>
          (inputFormat.createRecordReader(split, taskContext), reporter);
    
    job.setBoolean(JobContext.SKIP_RECORDS, isSkipping());
    org.apache.hadoop.mapreduce.RecordWriter output = null;
    
    // get an output object
    if (job.getNumReduceTasks() == 0) {
      output = 
        new NewDirectOutputCollector(taskContext, job, umbilical, reporter);
    } else {
      output = new NewOutputCollector(taskContext, job, umbilical, reporter);
    }

    org.apache.hadoop.mapreduce.MapContext<INKEY, INVALUE, OUTKEY, OUTVALUE> 
    mapContext = 
      new MapContextImpl<INKEY, INVALUE, OUTKEY, OUTVALUE>(job, getTaskID(), 
          input, output, 
          committer, 
          reporter, split);

    org.apache.hadoop.mapreduce.Mapper<INKEY,INVALUE,OUTKEY,OUTVALUE>.Context 
        mapperContext = 
          new WrappedMapper<INKEY, INVALUE, OUTKEY, OUTVALUE>().getMapContext(
              mapContext);

    input.initialize(split, mapperContext);
    mapper.run(mapperContext);
    mapPhase.complete();
    setPhase(TaskStatus.Phase.SORT);
    statusUpdate(umbilical);
    input.close();
    output.close(mapperContext);
  }

  interface MapOutputCollector<K, V> {

    public void collect(K key, V value, int partition
                        ) throws IOException, InterruptedException;
    public void close() throws IOException, InterruptedException;
    
    public void flush() throws IOException, InterruptedException, 
                               ClassNotFoundException;
        
  }

  class DirectMapOutputCollector<K, V>
    implements MapOutputCollector<K, V> {
 
    private RecordWriter<K, V> out = null;

    private TaskReporter reporter = null;

    private final Counters.Counter mapOutputRecordCounter;

    @SuppressWarnings("unchecked")
    public DirectMapOutputCollector(TaskUmbilicalProtocol umbilical,
        JobConf job, TaskReporter reporter) throws IOException {
      this.reporter = reporter;
      String finalName = getOutputName(getPartition());
      FileSystem fs = FileSystem.get(job);

      out = job.getOutputFormat().getRecordWriter(fs, job, finalName, reporter);

      mapOutputRecordCounter = reporter.getCounter(TaskCounter.MAP_OUTPUT_RECORDS);
    }

    public void close() throws IOException {
      if (this.out != null) {
        out.close(this.reporter);
      }

    }

    public void flush() throws IOException, InterruptedException, 
                               ClassNotFoundException {
    }

    public void collect(K key, V value, int partition) throws IOException {
      reporter.progress();
      out.write(key, value);
      mapOutputRecordCounter.increment(1);
    }
    
  }

  private class MapOutputBuffer<K extends Object, V extends Object>
      implements MapOutputCollector<K, V>, IndexedSortable {
    final int partitions;
    final JobConf job;
    final TaskReporter reporter;
    final Class<K> keyClass;
    final Class<V> valClass;
    final RawComparator<K> comparator;
    final SerializationFactory serializationFactory;
    final Serializer<K> keySerializer;
    final Serializer<V> valSerializer;
    final CombinerRunner<K,V> combinerRunner;
    final CombineOutputCollector<K, V> combineCollector;

    // Compression for map-outputs
    final CompressionCodec codec;

    // k/v accounting
    final IntBuffer kvmeta; // metadata overlay on backing store
    int kvstart;            // marks origin of spill metadata
    int kvend;              // marks end of spill metadata
    int kvindex;            // marks end of fully serialized records

    int equator;            // marks origin of meta/serialization
    int bufstart;           // marks beginning of spill
    int bufend;             // marks beginning of collectable
    int bufmark;            // marks end of record
    int bufindex;           // marks end of collected
    int bufvoid;            // marks the point where we should stop
                            // reading at the end of the buffer

    byte[] kvbuffer;        // main output buffer
    private final byte[] b0 = new byte[0];

    private static final int INDEX = 0;            // index offset in acct
    private static final int VALSTART = 1;         // val offset in acct
    private static final int KEYSTART = 2;         // key offset in acct
    private static final int PARTITION = 3;        // partition offset in acct
    private static final int NMETA = 4;            // num meta ints
    private static final int METASIZE = NMETA * 4; // size in bytes

    // spill accounting
    final int maxRec;
    final int softLimit;
    boolean spillInProgress;;
    int bufferRemaining;
    volatile Throwable sortSpillException = null;

    int numSpills = 0;
    final int minSpillsForCombine;
    final IndexedSorter sorter;
    final ReentrantLock spillLock = new ReentrantLock();
    final Condition spillDone = spillLock.newCondition();
    final Condition spillReady = spillLock.newCondition();
    final BlockingBuffer bb = new BlockingBuffer();
    volatile boolean spillThreadRunning = false;
    final SpillThread spillThread = new SpillThread();

    final FileSystem rfs;

    // Counters
    final Counters.Counter mapOutputByteCounter;
    final Counters.Counter mapOutputRecordCounter;

    final ArrayList<SpillRecord> indexCacheList =
      new ArrayList<SpillRecord>();
    private int totalIndexCacheMemory;
    private static final int INDEX_CACHE_MEMORY_LIMIT = 1024 * 1024;

    @SuppressWarnings("unchecked")
    public MapOutputBuffer(TaskUmbilicalProtocol umbilical, JobConf job,
                           TaskReporter reporter
                           ) throws IOException, ClassNotFoundException {
      this.job = job;
      this.reporter = reporter;
      partitions = job.getNumReduceTasks();
      rfs = ((LocalFileSystem)FileSystem.getLocal(job)).getRaw();

      //sanity checks
      final float spillper =
        job.getFloat(JobContext.MAP_SORT_SPILL_PERCENT, (float)0.8);
      final int sortmb = job.getInt(JobContext.IO_SORT_MB, 100);
      if (spillper > (float)1.0 || spillper <= (float)0.0) {
        throw new IOException("Invalid \"" + JobContext.MAP_SORT_SPILL_PERCENT +
            "\": " + spillper);
      }
      if ((sortmb & 0x7FF) != sortmb) {
<<<<<<< HEAD
        throw new IOException("Invalid " + JobContext.IO_SORT_MB + ": " + sortmb);
      }
      sorter = ReflectionUtils.newInstance(job.getClass("map.sort.class",
            QuickSort.class, IndexedSorter.class), job);
      LOG.info(JobContext.IO_SORT_MB + " = " + sortmb);
=======
        throw new IOException(
            "Invalid \"" + JobContext.IO_SORT_MB + "\": " + sortmb);
      }
      sorter = ReflectionUtils.newInstance(job.getClass("map.sort.class",
            QuickSort.class, IndexedSorter.class), job);
>>>>>>> 3dabddef
      // buffers and accounting
      int maxMemUsage = sortmb << 20;
      maxMemUsage -= maxMemUsage % METASIZE;
      kvbuffer = new byte[maxMemUsage];
      bufvoid = kvbuffer.length;
      kvmeta = ByteBuffer.wrap(kvbuffer).asIntBuffer();
      setEquator(0);
      bufstart = bufend = bufindex = equator;
      kvstart = kvend = kvindex;

      maxRec = kvmeta.capacity() / NMETA;
      softLimit = (int)(kvbuffer.length * spillper);
      bufferRemaining = softLimit;
      if (LOG.isInfoEnabled()) {
        LOG.info(JobContext.IO_SORT_MB + ": " + sortmb);
        LOG.info("soft limit at " + softLimit);
        LOG.info("bufstart = " + bufstart + "; bufvoid = " + bufvoid);
        LOG.info("kvstart = " + kvstart + "; length = " + maxRec);
      }

      // k/v serialization
      comparator = job.getOutputKeyComparator();
      keyClass = (Class<K>)job.getMapOutputKeyClass();
      valClass = (Class<V>)job.getMapOutputValueClass();
      serializationFactory = new SerializationFactory(job);
      keySerializer = serializationFactory.getSerializer(keyClass);
      keySerializer.open(bb);
      valSerializer = serializationFactory.getSerializer(valClass);
      valSerializer.open(bb);

      // output counters
      mapOutputByteCounter = reporter.getCounter(TaskCounter.MAP_OUTPUT_BYTES);
      mapOutputRecordCounter =
        reporter.getCounter(TaskCounter.MAP_OUTPUT_RECORDS);

      // compression
      if (job.getCompressMapOutput()) {
        Class<? extends CompressionCodec> codecClass =
          job.getMapOutputCompressorClass(DefaultCodec.class);
        codec = ReflectionUtils.newInstance(codecClass, job);
      } else {
        codec = null;
      }

      // combiner
      final Counters.Counter combineInputCounter =
        reporter.getCounter(TaskCounter.COMBINE_INPUT_RECORDS);
      combinerRunner = CombinerRunner.create(job, getTaskID(), 
                                             combineInputCounter,
                                             reporter, null);
      if (combinerRunner != null) {
        final Counters.Counter combineOutputCounter =
          reporter.getCounter(TaskCounter.COMBINE_OUTPUT_RECORDS);
        combineCollector= new CombineOutputCollector<K,V>(combineOutputCounter);
      } else {
        combineCollector = null;
      }
<<<<<<< HEAD
=======
      spillInProgress = false;
>>>>>>> 3dabddef
      minSpillsForCombine = job.getInt(JobContext.MAP_COMBINE_MIN_SPILLS, 3);
      spillThread.setDaemon(true);
      spillThread.setName("SpillThread");
      spillLock.lock();
      try {
        spillThread.start();
        while (!spillThreadRunning) {
          spillDone.await();
        }
      } catch (InterruptedException e) {
        throw new IOException("Spill thread failed to initialize", e);
      } finally {
        spillLock.unlock();
      }
      if (sortSpillException != null) {
        throw new IOException("Spill thread failed to initialize",
            sortSpillException);
      }
    }

    /**
     * Serialize the key, value to intermediate storage.
     * When this method returns, kvindex must refer to sufficient unused
     * storage to store one METADATA.
     */
    public synchronized void collect(K key, V value, final int partition
                                     ) throws IOException {
      reporter.progress();
      if (key.getClass() != keyClass) {
        throw new IOException("Type mismatch in key from map: expected "
                              + keyClass.getName() + ", recieved "
                              + key.getClass().getName());
      }
      if (value.getClass() != valClass) {
        throw new IOException("Type mismatch in value from map: expected "
                              + valClass.getName() + ", recieved "
                              + value.getClass().getName());
      }
      if (partition < 0 || partition >= partitions) {
        throw new IOException("Illegal partition for " + key + " (" +
            partition + ")");
      }
      checkSpillException();
      bufferRemaining -= METASIZE;
      if (bufferRemaining <= 0) {
        // start spill if the thread is not running and the soft limit has been
        // reached
        spillLock.lock();
        try {
          do {
            if (!spillInProgress) {
              final int kvbidx = 4 * kvindex;
              final int kvbend = 4 * kvend;
              // serialized, unspilled bytes always lie between kvindex and
              // bufindex, crossing the equator. Note that any void space
              // created by a reset must be included in "used" bytes
              final int bUsed = distanceTo(kvbidx, bufindex);
              final boolean bufsoftlimit = bUsed >= softLimit;
              if ((kvbend + METASIZE) % kvbuffer.length !=
                  equator - (equator % METASIZE)) {
                // spill finished, reclaim space
                resetSpill();
                bufferRemaining = Math.min(
                    distanceTo(bufindex, kvbidx) - 2 * METASIZE,
                    softLimit - bUsed) - METASIZE;
                continue;
              } else if (bufsoftlimit && kvindex != kvend) {
                // spill records, if any collected; check latter, as it may
                // be possible for metadata alignment to hit spill pcnt
                startSpill();
                final int avgRec = (int)
                  (mapOutputByteCounter.getCounter() /
                  mapOutputRecordCounter.getCounter());
                // leave at least half the split buffer for serialization data
                // ensure that kvindex >= bufindex
                final int distkvi = distanceTo(bufindex, kvbidx);
                final int newPos = (bufindex +
                  Math.max(2 * METASIZE - 1,
                          Math.min(distkvi / 2,
                                   distkvi / (METASIZE + avgRec) * METASIZE)))
                  % kvbuffer.length;
                setEquator(newPos);
                bufmark = bufindex = newPos;
                final int serBound = 4 * kvend;
                // bytes remaining before the lock must be held and limits
                // checked is the minimum of three arcs: the metadata space, the
                // serialization space, and the soft limit
                bufferRemaining = Math.min(
                    // metadata max
                    distanceTo(bufend, newPos),
                    Math.min(
                      // serialization max
                      distanceTo(newPos, serBound),
                      // soft limit
                      softLimit)) - 2 * METASIZE;
              }
            }
          } while (false);
        } finally {
          spillLock.unlock();
        }
      }

      try {
        // serialize key bytes into buffer
        int keystart = bufindex;
        keySerializer.serialize(key);
        if (bufindex < keystart) {
          // wrapped the key; must make contiguous
          bb.shiftBufferedKey();
          keystart = 0;
        }
        // serialize value bytes into buffer
        final int valstart = bufindex;
        valSerializer.serialize(value);
        // It's possible for records to have zero length, i.e. the serializer
        // will perform no writes. To ensure that the boundary conditions are
        // checked and that the kvindex invariant is maintained, perform a
        // zero-length write into the buffer. The logic monitoring this could be
        // moved into collect, but this is cleaner and inexpensive. For now, it
        // is acceptable.
        bb.write(b0, 0, 0);

        // the record must be marked after the preceding write, as the metadata
        // for this record are not yet written
        int valend = bb.markRecord();

        mapOutputRecordCounter.increment(1);
        mapOutputByteCounter.increment(
            distanceTo(keystart, valend, bufvoid));

        // write accounting info
        kvmeta.put(kvindex + INDEX, kvindex);
        kvmeta.put(kvindex + PARTITION, partition);
        kvmeta.put(kvindex + KEYSTART, keystart);
        kvmeta.put(kvindex + VALSTART, valstart);
        // advance kvindex
        kvindex = (kvindex - NMETA + kvmeta.capacity()) % kvmeta.capacity();
      } catch (MapBufferTooSmallException e) {
        LOG.info("Record too large for in-memory buffer: " + e.getMessage());
        spillSingleRecord(key, value, partition);
        mapOutputRecordCounter.increment(1);
        return;
      }
    }

    /**
     * Set the point from which meta and serialization data expand. The meta
     * indices are aligned with the buffer, so metadata never spans the ends of
     * the circular buffer.
     */
    private void setEquator(int pos) {
      equator = pos;
      // set index prior to first entry, aligned at meta boundary
      final int aligned = pos - (pos % METASIZE);
      kvindex =
        ((aligned - METASIZE + kvbuffer.length) % kvbuffer.length) / 4;
      if (LOG.isInfoEnabled()) {
        LOG.info("(EQUATOR) " + pos + " kvi " + kvindex +
            "(" + (kvindex * 4) + ")");
      }
    }

    /**
     * The spill is complete, so set the buffer and meta indices to be equal to
     * the new equator to free space for continuing collection. Note that when
     * kvindex == kvend == kvstart, the buffer is empty.
     */
    private void resetSpill() {
      final int e = equator;
      bufstart = bufend = e;
      final int aligned = e - (e % METASIZE);
      // set start/end to point to first meta record
      kvstart = kvend =
        ((aligned - METASIZE + kvbuffer.length) % kvbuffer.length) / 4;
      if (LOG.isInfoEnabled()) {
        LOG.info("(RESET) equator " + e + " kv " + kvstart + "(" +
          (kvstart * 4) + ")" + " kvi " + kvindex + "(" + (kvindex * 4) + ")");
      }
    }

    /**
     * Compute the distance in bytes between two indices in the serialization
     * buffer.
     * @see #distanceTo(int,int,int)
     */
    final int distanceTo(final int i, final int j) {
      return distanceTo(i, j, kvbuffer.length);
    }

    /**
     * Compute the distance between two indices in the circular buffer given the
     * max distance.
     */
    int distanceTo(final int i, final int j, final int mod) {
      return i <= j
        ? j - i
        : mod - i + j;
    }

    /**
     * For the given meta position, return the dereferenced position in the
     * integer array. Each meta block contains several integers describing
     * record data in its serialized form, but the INDEX is not necessarily
     * related to the proximate metadata. The index value at the referenced int
     * position is the start offset of the associated metadata block. So the
     * metadata INDEX at metapos may point to the metadata described by the
     * metadata block at metapos + k, which contains information about that
     * serialized record.
     */
    int offsetFor(int metapos) {
      return kvmeta.get(metapos * NMETA + INDEX);
    }

    /**
     * Compare logical range, st i, j MOD offset capacity.
     * Compare by partition, then by key.
     * @see IndexedSortable#compare
     */
    public int compare(final int mi, final int mj) {
      final int kvi = offsetFor(mi % maxRec);
      final int kvj = offsetFor(mj % maxRec);
      final int kvip = kvmeta.get(kvi + PARTITION);
      final int kvjp = kvmeta.get(kvj + PARTITION);
      // sort by partition
      if (kvip != kvjp) {
        return kvip - kvjp;
      }
      // sort by key
      return comparator.compare(kvbuffer,
          kvmeta.get(kvi + KEYSTART),
          kvmeta.get(kvi + VALSTART) - kvmeta.get(kvi + KEYSTART),
          kvbuffer,
          kvmeta.get(kvj + KEYSTART),
          kvmeta.get(kvj + VALSTART) - kvmeta.get(kvj + KEYSTART));
    }

    /**
     * Swap logical indices st i, j MOD offset capacity.
     * @see IndexedSortable#swap
     */
    public void swap(final int mi, final int mj) {
      final int kvi = (mi % maxRec) * NMETA + INDEX;
      final int kvj = (mj % maxRec) * NMETA + INDEX;
      int tmp = kvmeta.get(kvi);
      kvmeta.put(kvi, kvmeta.get(kvj));
      kvmeta.put(kvj, tmp);
    }

    /**
     * Inner class managing the spill of serialized records to disk.
     */
    protected class BlockingBuffer extends DataOutputStream {

      public BlockingBuffer() {
        super(new Buffer());
      }

      /**
       * Mark end of record. Note that this is required if the buffer is to
       * cut the spill in the proper place.
       */
      public int markRecord() {
        bufmark = bufindex;
        return bufindex;
      }

      /**
       * Set position from last mark to end of writable buffer, then rewrite
       * the data between last mark and kvindex.
       * This handles a special case where the key wraps around the buffer.
       * If the key is to be passed to a RawComparator, then it must be
       * contiguous in the buffer. This recopies the data in the buffer back
       * into itself, but starting at the beginning of the buffer. Note that
       * this method should <b>only</b> be called immediately after detecting
       * this condition. To call it at any other time is undefined and would
       * likely result in data loss or corruption.
       * @see #markRecord()
       */
      protected void shiftBufferedKey() throws IOException {
        // spillLock unnecessary; both kvend and kvindex are current
        int headbytelen = bufvoid - bufmark;
        bufvoid = bufmark;
        final int kvbidx = 4 * kvindex;
        final int kvbend = 4 * kvend;
        final int avail =
          Math.min(distanceTo(0, kvbidx), distanceTo(0, kvbend));
        if (bufindex + headbytelen < avail) {
          System.arraycopy(kvbuffer, 0, kvbuffer, headbytelen, bufindex);
          System.arraycopy(kvbuffer, bufvoid, kvbuffer, 0, headbytelen);
          bufindex += headbytelen;
          bufferRemaining -= kvbuffer.length - bufvoid;
        } else {
          byte[] keytmp = new byte[bufindex];
          System.arraycopy(kvbuffer, 0, keytmp, 0, bufindex);
          bufindex = 0;
          out.write(kvbuffer, bufmark, headbytelen);
          out.write(keytmp);
        }
      }
    }

    public class Buffer extends OutputStream {
      private final byte[] scratch = new byte[1];

      @Override
      public void write(int v)
          throws IOException {
        scratch[0] = (byte)v;
        write(scratch, 0, 1);
      }

      /**
       * Attempt to write a sequence of bytes to the collection buffer.
       * This method will block if the spill thread is running and it
       * cannot write.
       * @throws MapBufferTooSmallException if record is too large to
       *    deserialize into the collection buffer.
       */
      @Override
      public void write(byte b[], int off, int len)
          throws IOException {
        // must always verify the invariant that at least METASIZE bytes are
        // available beyond kvindex, even when len == 0
        bufferRemaining -= len;
        if (bufferRemaining <= 0) {
          // writing these bytes could exhaust available buffer space or fill
          // the buffer to soft limit. check if spill or blocking are necessary
          boolean blockwrite = false;
          spillLock.lock();
          try {
            do {
              checkSpillException();

              final int kvbidx = 4 * kvindex;
              final int kvbend = 4 * kvend;
              // ser distance to key index
              final int distkvi = distanceTo(bufindex, kvbidx);
              // ser distance to spill end index
              final int distkve = distanceTo(bufindex, kvbend);

              // if kvindex is closer than kvend, then a spill is neither in
              // progress nor complete and reset since the lock was held. The
              // write should block only if there is insufficient space to
              // complete the current write, write the metadata for this record,
              // and write the metadata for the next record. If kvend is closer,
              // then the write should block if there is too little space for
              // either the metadata or the current write. Note that collect
              // ensures its metadata requirement with a zero-length write
              blockwrite = distkvi <= distkve
                ? distkvi <= len + 2 * METASIZE
                : distkve <= len || distanceTo(bufend, kvbidx) < 2 * METASIZE;

              if (!spillInProgress) {
                if (blockwrite) {
                  if ((kvbend + METASIZE) % kvbuffer.length !=
                      equator - (equator % METASIZE)) {
                    // spill finished, reclaim space
                    // need to use meta exclusively; zero-len rec & 100% spill
                    // pcnt would fail
                    resetSpill(); // resetSpill doesn't move bufindex, kvindex
                    bufferRemaining = Math.min(
                        distkvi - 2 * METASIZE,
                        softLimit - distanceTo(kvbidx, bufindex)) - len;
                    continue;
                  }
                  // we have records we can spill; only spill if blocked
                  if (kvindex != kvend) {
                    startSpill();
                    // Blocked on this write, waiting for the spill just
                    // initiated to finish. Instead of repositioning the marker
                    // and copying the partial record, we set the record start
                    // to be the new equator
                    setEquator(bufmark);
                  } else {
                    // We have no buffered records, and this record is too large
                    // to write into kvbuffer. We must spill it directly from
                    // collect
                    final int size = distanceTo(bufstart, bufindex) + len;
                    setEquator(0);
                    bufstart = bufend = bufindex = equator;
                    kvstart = kvend = kvindex;
                    bufvoid = kvbuffer.length;
                    throw new MapBufferTooSmallException(size + " bytes");
                  }
                }
              }

              if (blockwrite) {
                // wait for spill
                try {
                  while (spillInProgress) {
                    reporter.progress();
                    spillDone.await();
                  }
                } catch (InterruptedException e) {
                    throw new IOException(
                        "Buffer interrupted while waiting for the writer", e);
                }
              }
            } while (blockwrite);
          } finally {
            spillLock.unlock();
          }
        }
        // here, we know that we have sufficient space to write
        if (bufindex + len > bufvoid) {
          final int gaplen = bufvoid - bufindex;
          System.arraycopy(b, off, kvbuffer, bufindex, gaplen);
          len -= gaplen;
          off += gaplen;
          bufindex = 0;
        }
        System.arraycopy(b, off, kvbuffer, bufindex, len);
        bufindex += len;
      }
    }

    public void flush() throws IOException, ClassNotFoundException,
           InterruptedException {
      LOG.info("Starting flush of map output");
      spillLock.lock();
      try {
        while (spillInProgress) {
          reporter.progress();
          spillDone.await();
        }
        checkSpillException();

        final int kvbend = 4 * kvend;
        if ((kvbend + METASIZE) % kvbuffer.length !=
            equator - (equator % METASIZE)) {
          // spill finished
          resetSpill();
        }
        if (kvindex != kvend) {
          kvend = (kvindex + NMETA) % kvmeta.capacity();
          bufend = bufmark;
          if (LOG.isInfoEnabled()) {
            LOG.info("Spilling map output");
            LOG.info("bufstart = " + bufstart + "; bufend = " + bufmark +
                     "; bufvoid = " + bufvoid);
            LOG.info("kvstart = " + kvstart + "(" + (kvstart * 4) +
                     "); kvend = " + kvend + "(" + (kvend * 4) +
                     "); length = " + (distanceTo(kvend, kvstart,
                           kvmeta.capacity()) + 1) + "/" + maxRec);
          }
          sortAndSpill();
        }
      } catch (InterruptedException e) {
        throw new IOException("Interrupted while waiting for the writer", e);
      } finally {
        spillLock.unlock();
      }
      assert !spillLock.isHeldByCurrentThread();
      // shut down spill thread and wait for it to exit. Since the preceding
      // ensures that it is finished with its work (and sortAndSpill did not
      // throw), we elect to use an interrupt instead of setting a flag.
      // Spilling simultaneously from this thread while the spill thread
      // finishes its work might be both a useful way to extend this and also
      // sufficient motivation for the latter approach.
      try {
        spillThread.interrupt();
        spillThread.join();
      } catch (InterruptedException e) {
        throw new IOException("Spill failed", e);
      }
      // release sort buffer before the merge
      kvbuffer = null;
      mergeParts();
    }

    public void close() { }

    protected class SpillThread extends Thread {

      @Override
      public void run() {
        spillLock.lock();
        spillThreadRunning = true;
        try {
          while (true) {
            spillDone.signal();
            while (!spillInProgress) {
              spillReady.await();
            }
            try {
              spillLock.unlock();
              sortAndSpill();
            } catch (Throwable t) {
              sortSpillException = t;
            } finally {
              spillLock.lock();
              if (bufend < bufstart) {
                bufvoid = kvbuffer.length;
              }
              kvstart = kvend;
              bufstart = bufend;
              spillInProgress = false;
            }
          }
        } catch (InterruptedException e) {
          Thread.currentThread().interrupt();
        } finally {
          spillLock.unlock();
          spillThreadRunning = false;
        }
      }
    }

    private void checkSpillException() throws IOException {
      final Throwable lspillException = sortSpillException;
      if (lspillException != null) {
        if (lspillException instanceof Error) {
          final String logMsg = "Task " + getTaskID() + " failed : " +
            StringUtils.stringifyException(lspillException);
          reportFatalError(getTaskID(), lspillException, logMsg);
        }
        throw new IOException("Spill failed", lspillException);
      }
    }

    private void startSpill() {
      assert !spillInProgress;
      kvend = (kvindex + NMETA) % kvmeta.capacity();
      bufend = bufmark;
      spillInProgress = true;
      if (LOG.isInfoEnabled()) {
        LOG.info("Spilling map output");
        LOG.info("bufstart = " + bufstart + "; bufend = " + bufmark +
                 "; bufvoid = " + bufvoid);
        LOG.info("kvstart = " + kvstart + "(" + (kvstart * 4) +
                 "); kvend = " + kvend + "(" + (kvend * 4) +
                 "); length = " + (distanceTo(kvend, kvstart,
                       kvmeta.capacity()) + 1) + "/" + maxRec);
      }
      spillReady.signal();
    }

    private void sortAndSpill() throws IOException, ClassNotFoundException,
                                       InterruptedException {
      //approximate the length of the output file to be the length of the
      //buffer + header lengths for the partitions
      final long size = (bufend >= bufstart
          ? bufend - bufstart
          : (bufvoid - bufend) + bufstart) +
                  partitions * APPROX_HEADER_LENGTH;
      FSDataOutputStream out = null;
      try {
        // create spill file
        final SpillRecord spillRec = new SpillRecord(partitions);
        final Path filename =
            mapOutputFile.getSpillFileForWrite(numSpills, size);
        out = rfs.create(filename);

        final int mstart = kvend / NMETA;
        final int mend = 1 + // kvend is a valid record
          (kvstart >= kvend
          ? kvstart
          : kvmeta.capacity() + kvstart) / NMETA;
        sorter.sort(MapOutputBuffer.this, mstart, mend, reporter);
        int spindex = mstart;
        final IndexRecord rec = new IndexRecord();
        final InMemValBytes value = new InMemValBytes();
        for (int i = 0; i < partitions; ++i) {
          IFile.Writer<K, V> writer = null;
          try {
            long segmentStart = out.getPos();
            writer = new Writer<K, V>(job, out, keyClass, valClass, codec,
                                      spilledRecordsCounter);
            if (combinerRunner == null) {
              // spill directly
              DataInputBuffer key = new DataInputBuffer();
              while (spindex < mend &&
                  kvmeta.get(offsetFor(spindex % maxRec) + PARTITION) == i) {
                final int kvoff = offsetFor(spindex % maxRec);
                key.reset(kvbuffer, kvmeta.get(kvoff + KEYSTART),
                          (kvmeta.get(kvoff + VALSTART) -
                           kvmeta.get(kvoff + KEYSTART)));
                getVBytesForOffset(kvoff, value);
                writer.append(key, value);
                ++spindex;
              }
            } else {
              int spstart = spindex;
              while (spindex < mend &&
                  kvmeta.get(offsetFor(spindex % maxRec)
                            + PARTITION) == i) {
                ++spindex;
              }
              // Note: we would like to avoid the combiner if we've fewer
              // than some threshold of records for a partition
              if (spstart != spindex) {
                combineCollector.setWriter(writer);
                RawKeyValueIterator kvIter =
                  new MRResultIterator(spstart, spindex);
                combinerRunner.combine(kvIter, combineCollector);
              }
            }

            // close the writer
            writer.close();

            // record offsets
            rec.startOffset = segmentStart;
            rec.rawLength = writer.getRawLength();
            rec.partLength = writer.getCompressedLength();
            spillRec.putIndex(rec, i);

            writer = null;
          } finally {
            if (null != writer) writer.close();
          }
        }

        if (totalIndexCacheMemory >= INDEX_CACHE_MEMORY_LIMIT) {
          // create spill index file
          Path indexFilename =
              mapOutputFile.getSpillIndexFileForWrite(numSpills, partitions
                  * MAP_OUTPUT_INDEX_RECORD_LENGTH);
          spillRec.writeToFile(indexFilename, job);
        } else {
          indexCacheList.add(spillRec);
          totalIndexCacheMemory +=
            spillRec.size() * MAP_OUTPUT_INDEX_RECORD_LENGTH;
        }
        LOG.info("Finished spill " + numSpills);
        ++numSpills;
      } finally {
        if (out != null) out.close();
      }
    }

    /**
     * Handles the degenerate case where serialization fails to fit in
     * the in-memory buffer, so we must spill the record from collect
     * directly to a spill file. Consider this "losing".
     */
    private void spillSingleRecord(final K key, final V value,
                                   int partition) throws IOException {
      long size = kvbuffer.length + partitions * APPROX_HEADER_LENGTH;
      FSDataOutputStream out = null;
      try {
        // create spill file
        final SpillRecord spillRec = new SpillRecord(partitions);
        final Path filename =
            mapOutputFile.getSpillFileForWrite(numSpills, size);
        out = rfs.create(filename);

        // we don't run the combiner for a single record
        IndexRecord rec = new IndexRecord();
        for (int i = 0; i < partitions; ++i) {
          IFile.Writer<K, V> writer = null;
          try {
            long segmentStart = out.getPos();
            // Create a new codec, don't care!
            writer = new IFile.Writer<K,V>(job, out, keyClass, valClass, codec,
                                            spilledRecordsCounter);

            if (i == partition) {
              final long recordStart = out.getPos();
              writer.append(key, value);
              // Note that our map byte count will not be accurate with
              // compression
              mapOutputByteCounter.increment(out.getPos() - recordStart);
            }
            writer.close();

            // record offsets
            rec.startOffset = segmentStart;
            rec.rawLength = writer.getRawLength();
            rec.partLength = writer.getCompressedLength();
            spillRec.putIndex(rec, i);

            writer = null;
          } catch (IOException e) {
            if (null != writer) writer.close();
            throw e;
          }
        }
        if (totalIndexCacheMemory >= INDEX_CACHE_MEMORY_LIMIT) {
          // create spill index file
          Path indexFilename =
              mapOutputFile.getSpillIndexFileForWrite(numSpills, partitions
                  * MAP_OUTPUT_INDEX_RECORD_LENGTH);
          spillRec.writeToFile(indexFilename, job);
        } else {
          indexCacheList.add(spillRec);
          totalIndexCacheMemory +=
            spillRec.size() * MAP_OUTPUT_INDEX_RECORD_LENGTH;
        }
        ++numSpills;
      } finally {
        if (out != null) out.close();
      }
    }

    /**
     * Given an offset, populate vbytes with the associated set of
     * deserialized value bytes. Should only be called during a spill.
     */
    private void getVBytesForOffset(int kvoff, InMemValBytes vbytes) {
      // get the keystart for the next serialized value to be the end
      // of this value. If this is the last value in the buffer, use bufend
      final int nextindex = kvoff == kvend
        ? bufend
        : kvmeta.get(
            (kvoff - NMETA + kvmeta.capacity() + KEYSTART) % kvmeta.capacity());
      // calculate the length of the value
      int vallen = (nextindex >= kvmeta.get(kvoff + VALSTART))
        ? nextindex - kvmeta.get(kvoff + VALSTART)
        : (bufvoid - kvmeta.get(kvoff + VALSTART)) + nextindex;
      vbytes.reset(kvbuffer, kvmeta.get(kvoff + VALSTART), vallen);
    }

    /**
     * Inner class wrapping valuebytes, used for appendRaw.
     */
    protected class InMemValBytes extends DataInputBuffer {
      private byte[] buffer;
      private int start;
      private int length;

      public void reset(byte[] buffer, int start, int length) {
        this.buffer = buffer;
        this.start = start;
        this.length = length;

        if (start + length > bufvoid) {
          this.buffer = new byte[this.length];
          final int taillen = bufvoid - start;
          System.arraycopy(buffer, start, this.buffer, 0, taillen);
          System.arraycopy(buffer, 0, this.buffer, taillen, length-taillen);
          this.start = 0;
        }

        super.reset(this.buffer, this.start, this.length);
      }
    }

    protected class MRResultIterator implements RawKeyValueIterator {
      private final DataInputBuffer keybuf = new DataInputBuffer();
      private final InMemValBytes vbytes = new InMemValBytes();
      private final int end;
      private int current;
      public MRResultIterator(int start, int end) {
        this.end = end;
        current = start - 1;
      }
      public boolean next() throws IOException {
        return ++current < end;
      }
      public DataInputBuffer getKey() throws IOException {
        final int kvoff = offsetFor(current % maxRec);
        keybuf.reset(kvbuffer, kvmeta.get(kvoff + KEYSTART),
            kvmeta.get(kvoff + VALSTART) - kvmeta.get(kvoff + KEYSTART));
        return keybuf;
      }
      public DataInputBuffer getValue() throws IOException {
        getVBytesForOffset(offsetFor(current % maxRec), vbytes);
        return vbytes;
      }
      public Progress getProgress() {
        return null;
      }
      public void close() { }
    }

    private void mergeParts() throws IOException, InterruptedException, 
                                     ClassNotFoundException {
      // get the approximate size of the final output/index files
      long finalOutFileSize = 0;
      long finalIndexFileSize = 0;
      final Path[] filename = new Path[numSpills];
      final TaskAttemptID mapId = getTaskID();

      for(int i = 0; i < numSpills; i++) {
        filename[i] = mapOutputFile.getSpillFile(i);
        finalOutFileSize += rfs.getFileStatus(filename[i]).getLen();
      }
      if (numSpills == 1) { //the spill is the final output
        rfs.rename(filename[0],
            new Path(filename[0].getParent(), "file.out"));
        if (indexCacheList.size() == 0) {
          rfs.rename(mapOutputFile.getSpillIndexFile(0),
              new Path(filename[0].getParent(),"file.out.index"));
        } else {
          indexCacheList.get(0).writeToFile(
                new Path(filename[0].getParent(),"file.out.index"), job);
        }
        return;
      }

      // read in paged indices
      for (int i = indexCacheList.size(); i < numSpills; ++i) {
        Path indexFileName = mapOutputFile.getSpillIndexFile(i);
        indexCacheList.add(new SpillRecord(indexFileName, job));
      }

      //make correction in the length to include the sequence file header
      //lengths for each partition
      finalOutFileSize += partitions * APPROX_HEADER_LENGTH;
      finalIndexFileSize = partitions * MAP_OUTPUT_INDEX_RECORD_LENGTH;
      Path finalOutputFile =
          mapOutputFile.getOutputFileForWrite(finalOutFileSize);
      Path finalIndexFile =
          mapOutputFile.getOutputIndexFileForWrite(finalIndexFileSize);

      //The output stream for the final single output file
      FSDataOutputStream finalOut = rfs.create(finalOutputFile, true, 4096);

      if (numSpills == 0) {
        //create dummy files
        IndexRecord rec = new IndexRecord();
        SpillRecord sr = new SpillRecord(partitions);
        try {
          for (int i = 0; i < partitions; i++) {
            long segmentStart = finalOut.getPos();
            Writer<K, V> writer =
              new Writer<K, V>(job, finalOut, keyClass, valClass, codec, null);
            writer.close();
            rec.startOffset = segmentStart;
            rec.rawLength = writer.getRawLength();
            rec.partLength = writer.getCompressedLength();
            sr.putIndex(rec, i);
          }
          sr.writeToFile(finalIndexFile, job);
        } finally {
          finalOut.close();
        }
        return;
      }
      {
        sortPhase.addPhases(partitions); // Divide sort phase into sub-phases
        Merger.considerFinalMergeForProgress();
        
        IndexRecord rec = new IndexRecord();
        final SpillRecord spillRec = new SpillRecord(partitions);
        for (int parts = 0; parts < partitions; parts++) {
          //create the segments to be merged
          List<Segment<K,V>> segmentList =
            new ArrayList<Segment<K, V>>(numSpills);
          for(int i = 0; i < numSpills; i++) {
            IndexRecord indexRecord = indexCacheList.get(i).getIndex(parts);

            Segment<K,V> s =
              new Segment<K,V>(job, rfs, filename[i], indexRecord.startOffset,
                               indexRecord.partLength, codec, true);
            segmentList.add(i, s);

            if (LOG.isDebugEnabled()) {
              LOG.debug("MapId=" + mapId + " Reducer=" + parts +
                  "Spill =" + i + "(" + indexRecord.startOffset + "," +
                  indexRecord.rawLength + ", " + indexRecord.partLength + ")");
            }
          }

          int mergeFactor = job.getInt(JobContext.IO_SORT_FACTOR, 100);
          // sort the segments only if there are intermediate merges
          boolean sortSegments = segmentList.size() > mergeFactor;
          //merge
          @SuppressWarnings("unchecked")
          RawKeyValueIterator kvIter = Merger.merge(job, rfs,
                         keyClass, valClass, codec,
                         segmentList, mergeFactor,
                         new Path(mapId.toString()),
                         job.getOutputKeyComparator(), reporter, sortSegments,
                         null, spilledRecordsCounter, sortPhase.phase());

          //write merged output to disk
          long segmentStart = finalOut.getPos();
          Writer<K, V> writer =
              new Writer<K, V>(job, finalOut, keyClass, valClass, codec,
                               spilledRecordsCounter);
          if (combinerRunner == null || numSpills < minSpillsForCombine) {
            Merger.writeFile(kvIter, writer, reporter, job);
          } else {
            combineCollector.setWriter(writer);
            combinerRunner.combine(kvIter, combineCollector);
          }

          //close
          writer.close();

          sortPhase.startNextPhase();
          
          // record offsets
          rec.startOffset = segmentStart;
          rec.rawLength = writer.getRawLength();
          rec.partLength = writer.getCompressedLength();
          spillRec.putIndex(rec, parts);
        }
        spillRec.writeToFile(finalIndexFile, job);
        finalOut.close();
        for(int i = 0; i < numSpills; i++) {
          rfs.delete(filename[i],true);
        }
      }
    }

  } // MapOutputBuffer
  
  /**
   * Exception indicating that the allocated sort buffer is insufficient
   * to hold the current record.
   */
  @SuppressWarnings("serial")
  private static class MapBufferTooSmallException extends IOException {
    public MapBufferTooSmallException(String s) {
      super(s);
    }
  }

}<|MERGE_RESOLUTION|>--- conflicted
+++ resolved
@@ -523,11 +523,7 @@
     private final Counters.Counter mapOutputRecordCounter;
     
     @SuppressWarnings("unchecked")
-<<<<<<< HEAD
-    NewDirectOutputCollector(org.apache.hadoop.mapreduce.JobContext jobContext,
-=======
     NewDirectOutputCollector(MRJobConfig jobContext,
->>>>>>> 3dabddef
         JobConf job, TaskUmbilicalProtocol umbilical, TaskReporter reporter) 
     throws IOException, ClassNotFoundException, InterruptedException {
       this.reporter = reporter;
@@ -799,19 +795,11 @@
             "\": " + spillper);
       }
       if ((sortmb & 0x7FF) != sortmb) {
-<<<<<<< HEAD
-        throw new IOException("Invalid " + JobContext.IO_SORT_MB + ": " + sortmb);
+        throw new IOException(
+            "Invalid \"" + JobContext.IO_SORT_MB + "\": " + sortmb);
       }
       sorter = ReflectionUtils.newInstance(job.getClass("map.sort.class",
             QuickSort.class, IndexedSorter.class), job);
-      LOG.info(JobContext.IO_SORT_MB + " = " + sortmb);
-=======
-        throw new IOException(
-            "Invalid \"" + JobContext.IO_SORT_MB + "\": " + sortmb);
-      }
-      sorter = ReflectionUtils.newInstance(job.getClass("map.sort.class",
-            QuickSort.class, IndexedSorter.class), job);
->>>>>>> 3dabddef
       // buffers and accounting
       int maxMemUsage = sortmb << 20;
       maxMemUsage -= maxMemUsage % METASIZE;
@@ -869,10 +857,7 @@
       } else {
         combineCollector = null;
       }
-<<<<<<< HEAD
-=======
       spillInProgress = false;
->>>>>>> 3dabddef
       minSpillsForCombine = job.getInt(JobContext.MAP_COMBINE_MIN_SPILLS, 3);
       spillThread.setDaemon(true);
       spillThread.setName("SpillThread");

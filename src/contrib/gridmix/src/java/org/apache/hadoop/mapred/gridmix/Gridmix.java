--- conflicted
+++ resolved
@@ -130,19 +130,6 @@
    */
   private void startThreads(Configuration conf, String traceIn, Path ioPath,
       Path scratchDir, CountDownLatch startFlag) throws IOException {
-<<<<<<< HEAD
-    monitor = createJobMonitor();
-    submitter = createJobSubmitter(monitor,
-        conf.getInt(GRIDMIX_SUB_THR,
-          Runtime.getRuntime().availableProcessors() + 1),
-        conf.getInt(GRIDMIX_QUE_DEP, 5),
-        new FilePool(conf, ioPath));
-    factory = createJobFactory(submitter, traceIn, scratchDir, conf, startFlag);
-    monitor.start();
-    submitter.start();
-    factory.start();
-  }
-=======
     try {
       GridmixJobSubmissionPolicy policy = GridmixJobSubmissionPolicy.getPolicy(
         conf, GridmixJobSubmissionPolicy.STRESS);
@@ -164,7 +151,6 @@
       } else {
         statistics.addClusterStatsObservers(factory);
       }
->>>>>>> 3dabddef
 
       monitor.start();
       submitter.start();
@@ -231,11 +217,8 @@
         }
         // scan input dir contents
         submitter.refreshFilePool();
-<<<<<<< HEAD
-=======
         factory.start();
         statistics.start();
->>>>>>> 3dabddef
       } catch (Throwable e) {
         LOG.error("Startup failed", e);
         if (factory != null) factory.abort(); // abort pipeline
@@ -257,13 +240,10 @@
         // wait for running tasks to complete
         monitor.shutdown();
         monitor.join(Long.MAX_VALUE);
-<<<<<<< HEAD
-=======
 
         statistics.shutdown();
         statistics.join(Long.MAX_VALUE);
 
->>>>>>> 3dabddef
       }
     } finally {
       IOUtils.cleanup(LOG, trace);
@@ -302,10 +282,7 @@
         killComponent(factory, FAC_SLEEP);   // read no more tasks
         killComponent(submitter, SUB_SLEEP); // submit no more tasks
         killComponent(monitor, MON_SLEEP);   // process remaining jobs here
-<<<<<<< HEAD
-=======
         killComponent(statistics,MON_SLEEP);
->>>>>>> 3dabddef
       } finally {
         if (monitor == null) {
           return;
